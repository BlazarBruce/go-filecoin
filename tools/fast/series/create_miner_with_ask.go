--- conflicted
+++ resolved
@@ -18,10 +18,5 @@
 		return porcelain.Ask{}, err
 	}
 
-<<<<<<< HEAD
-	CtxMiningOnce(ctx)
-
-=======
->>>>>>> 73a96fd7
 	return SetPriceGetAsk(ctx, miner, price, expiry)
 }